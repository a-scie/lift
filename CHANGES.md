# Release Notes

<<<<<<< HEAD
## 0.10.2

This release brings two fixes for `science` on Windows:
+ Previously the default `science` cache location was
  `%USERPROFILE%\AppData\Local\science\science\Cache`. The redundant `science` subdirectory is now
  removed, resulting in a default of `%USERPROFILE%\AppData\Local\science\Cache`.
+ The intra-site links in the local docs served via `science doc open` now work. Previously they
  mistakenly contained `\` in some URL path components causing deep links to return to the home
  page.
=======
## 0.11.0

This release brings a new `science download` family of commands for downloading `ptex` binaries,
`scie-jump` binaries and provider distributions for offline use. To complement this, the
corresponding lift manifest configuration tables now accept a `base_url` option to point to the
location of these offline downloads.
>>>>>>> 5a54f9bc

## 0.10.1

This release fixes `science` to retry failed HTTP(S) fetches when appropriate.

## 0.10.0

This release adds support for Linux powerpc64le and Linux s390x.

## 0.9.0

This release adds support for Linux ARM (armv7l and armv8l 32 bit mode).

## 0.8.2

Upgrade the science internal Python distribution to [PBS][PBS] CPython 3.12.8.

## 0.8.1

Upgrade the science internal Python distribution to [PBS][PBS] CPython 3.12.7.

## 0.8.0

Add support for `--no-use-platform-suffix` as a complement to `--use-platform-suffix`. Without
specifying either, auto-disambiguation is still used to add a platform suffix whenever the
set of target platforms is not just the current platform, but you can also now force a platform
suffix to never be used by specifying `--no-use-platform-suffix`.

## 0.7.1

Upgrade the science internal Python distribution to [PBS][PBS] CPython 3.12.6.

## 0.7.0

This release adds support for Windows ARM64. 

> [!NOTE]
> The `science` binaries shipped for Windows ARM64 are powered by an x86-64 [PBS][PBS] CPython
> that runs under Windows Prism emulation for x86-64 binaries. As such, you will experience a
> significantly slower first run when Prism populates its instruction translation caches.

## 0.6.1

Upgrade the science internal Python distribution to [PBS][PBS] CPython 3.12.5.

## 0.6.0

Add an interpreter provider for [PyPy](https://pypy.org/) that provides the distributions they
release at https://downloads.python.org/pypy/.

## 0.5.0

Add support to the PythonBuildStandalone interpreter provider for the new `install_only_stripped`
distribution flavor introduced in the [20240726 PBS release](
https://github.com/astral-sh/python-build-standalone/releases/tag/20240726) and use this flavor to
ship smaller science fat binaries.

## 0.4.3

Fix science URL fetching code to gracefully ignore a `~/.netrc` that is a directory when configuring
authentication for the fetch.

## 0.4.2

Upgrade the science internal Python distribution to [PBS][PBS] CPython 3.12.4.

## 0.4.1

This release fixes missing attestations for Linux ARM64 artifacts.

## 0.4.0

Update dependencies and configure releases to include artifact attestations in Sigstore.

## 0.3.4

Upgrade the science internal Python distribution to [PBS][PBS] CPython 3.12.3.

## 0.3.3

Fix `science doc open` to use a local documentation server. This works around all the problems
you encounter trying to get a documentation site to function like the production via file:// URLs.

## 0.3.2

Upgrade the science internal Python distribution to [PBS][PBS] CPython 3.12.2 and perform Mac
aarch64 releases on GitHub hosted runners.

## 0.3.1

Upgrade the science internal Python distribution to [PBS][PBS] CPython 3.12.1 and fix some docs.

## 0.3.0

The unrecognized lift manifest configuration data error message now includes suggestions when the
unrecognized configuration is likely a typo.

## 0.2.2

Unrecognized lift manifest configuration data now generates an informative error instead of
silently skipping the unrecognized configuration.

## 0.2.1

Fix command descriptions not being rendered in the JSON lift manifest of built scies.

## 0.2.0

Add support for specifying a custom base `nce` cache dir and upgrade the science internal Python
distribution to [PBS][PBS] CPython 3.11.5.

## 0.1.3

Update the science internal Python distribution to [PBS][PBS] CPython 3.11.4. This should make
`science` executable out of the box on more Linux distros.

## 0.1.2

This release brings two fixes prompted by [scie-pants](https://github.com/pantsbuild/scie-pants)
adoption of `science`:
+ Fix science binary url in build info when using `--include-provenance`.
+ Fix the generated JSON lift manifest to position the ptex file 1st instead of last so that the
  last file specified by the user can take the spot of the zip trailer.

## 0.1.1

Fix provenance (`science lift --include-provenance ...`) to include the correct download URL for
the science binary used to build the scie.

## 0.1.0

The 1st public release of the project.

[PBS]: https://github.com/astral-sh/python-build-standalone/<|MERGE_RESOLUTION|>--- conflicted
+++ resolved
@@ -1,7 +1,6 @@
 # Release Notes
 
-<<<<<<< HEAD
-## 0.10.2
+## 0.11.1
 
 This release brings two fixes for `science` on Windows:
 + Previously the default `science` cache location was
@@ -10,14 +9,13 @@
 + The intra-site links in the local docs served via `science doc open` now work. Previously they
   mistakenly contained `\` in some URL path components causing deep links to return to the home
   page.
-=======
+
 ## 0.11.0
 
 This release brings a new `science download` family of commands for downloading `ptex` binaries,
 `scie-jump` binaries and provider distributions for offline use. To complement this, the
 corresponding lift manifest configuration tables now accept a `base_url` option to point to the
 location of these offline downloads.
->>>>>>> 5a54f9bc
 
 ## 0.10.1
 
